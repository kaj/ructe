--- conflicted
+++ resolved
@@ -351,12 +351,7 @@
             let mut buf = Vec::new();
             input.read_to_end(&mut buf)?;
             let rust_name = format!("{name}_{ext}");
-<<<<<<< HEAD
-            let url_name =
-                format!("{}-{}.{}", name, checksum_slug(&buf), &ext);
-=======
             let url_name = format!("{name}-{}.{ext}", checksum_slug(&buf));
->>>>>>> 79922a51
             self.add_static(
                 &path,
                 &rust_name,
@@ -434,12 +429,7 @@
         let path = &self.path_for(path);
         if let Some((name, ext)) = name_and_ext(path) {
             let rust_name = format!("{name}_{ext}");
-<<<<<<< HEAD
-            let url_name =
-                format!("{}-{}.{}", name, checksum_slug(data), &ext);
-=======
             let url_name = format!("{name}-{}.{ext}", checksum_slug(data));
->>>>>>> 79922a51
             self.add_static(
                 path,
                 &rust_name,
