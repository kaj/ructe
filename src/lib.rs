--- conflicted
+++ resolved
@@ -1,7 +1,3 @@
-<<<<<<< HEAD
-extern crate base64;
-extern crate md5;
-=======
 //! Rust Compiled Templates is a HTML template system for Rust.
 //!
 //! Templates in a syntax inspired by
@@ -73,7 +69,8 @@
 //! }
 //! ```
 
->>>>>>> db7cb086
+extern crate base64;
+extern crate md5;
 #[macro_use]
 extern crate nom;
 
@@ -90,7 +87,6 @@
 use std::path::Path;
 use template::template;
 
-<<<<<<< HEAD
 pub fn compile_static_css(indir: &Path, outdir: &Path) -> io::Result<()> {
     let outdir = outdir.join("templates");
     try!(create_dir_all(&outdir));
@@ -169,10 +165,8 @@
 }
 
 
-=======
 /// Create a `templates` module in `outdir` containing rust code for
 /// all templates found in `indir`.
->>>>>>> db7cb086
 pub fn compile_templates(indir: &Path, outdir: &Path) -> io::Result<()> {
     File::create(outdir.join("templates.rs")).and_then(|mut f| {
         try!(write!(f,
