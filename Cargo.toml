--- conflicted
+++ resolved
@@ -9,10 +9,6 @@
 license = "MIT/Apache-2.0"
 
 [dependencies]
-<<<<<<< HEAD
+base64 = "^0.3"
 md5 = "^0.3"
-nom = "^1"
-base64 = "^0.3"
-=======
-nom = "^2"
->>>>>>> 45e259f7
+nom = "^2"